--- conflicted
+++ resolved
@@ -230,11 +230,7 @@
         stimuli_list = json.load(stimuli_file)
     stimuli_list = sorted(stimuli_list, key = lambda x: x["name"])
 
-<<<<<<< HEAD
     model_list = ["qwen2chat"]
-=======
-    model_list = ["llama2chat"]
->>>>>>> 93ba9130
     task_list = [
         "tasks/common_problem_task_prompt.json",
         "tasks/consequences_task_prompt.json",
@@ -245,15 +241,13 @@
         "tasks/unusual_task_prompt.json"
         ]
 
-    error_log_file = f"{datetime.now().strftime('%y%m%d_%H%M')}.json"
     error_log = []
-    error_log_file_name = f"{datetime.now().strftime('%y%m%d_%H%M')}.json"
     for model_name in model_list:
         model_config = load_model(model_name)
         if model_config is None:
             continue
         
-        for task_type, stimuli in tqdm(itertools.product(task_list, stimuli_list)):
+        for task_type, stimuli in itertools.product(task_list, stimuli_list):
             config = {
                 "model_name": model_name,
                 "model_config": model_config,
@@ -267,11 +261,7 @@
             result = main(config)
             if result:
                 error_log.append(result)
-<<<<<<< HEAD
-                with open(os.path.join("logs", error_log_file), 'w') as log_file:
-=======
-                with open(os.path.join("logs", error_log_file_name), 'w') as log_file:
->>>>>>> 93ba9130
+                with open(os.path.join("logs", f"{datetime.now().strftime('%y%m%d_%H%M')}.json"), 'w') as log_file:
                     json.dump(error_log, log_file, indent=4, ensure_ascii=False)
 
         del model_config
